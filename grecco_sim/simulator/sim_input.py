--- conflicted
+++ resolved
@@ -311,12 +311,8 @@
             weather_data.rename(
                 columns={"t": "Outside Temperature", "G": "Solar Irradiation"}, inplace=True
             )
-<<<<<<< HEAD
-        self.weather_data = data_io.set_tz_index_to_utc(weather_data)
+        self.weather_data = weather_data
         # self.weather_data.index -= datetime.timedelta(days=365)
-=======
-        self.weather_data = weather_data
->>>>>>> d8642b75
 
         # check if data on ev capacity is available
         ev_capacity_data = None
@@ -421,12 +417,8 @@
         # TODO @Rebecca, if you want to use time varying prices. Find a way to read your input here.
         # This example generates a time varying price which increases from 0.1 to 0.3
         # over the horizon
-<<<<<<< HEAD
         if hasattr(self, "c_sup_list"):
             ts_data["c_sup"] = self.c_sup_list
-=======
-        # ts_data["c_sup"] = self.prices["c_sup"]
->>>>>>> d8642b75
 
         return ts_data
 
