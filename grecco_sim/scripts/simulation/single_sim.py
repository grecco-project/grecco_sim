from typing import Optional

import pathlib
import datetime
import zoneinfo as zi
import matplotlib.pyplot as plt

from grecco_sim.simulator import simulation_setup
from grecco_sim.util import type_defs, logger

<<<<<<< HEAD
year = 2033
data_root = pathlib.Path(__file__).parent(4) / "data"

=======
YEAR = 2028
>>>>>>> 0f7022c0
OPFINGEN = {
    "name": f"opfingen_{YEAR}_c",
    "n_agents": 4,
    # Create symlink into data directory!
<<<<<<< HEAD
    "grid_data_path": data_root / f"{year}" / "2033_evconservative",
    "weather_data_path": data_root / f"{year}" / "weather_data.csv",
    "ev_capacity_data_path": data_root / f"{year}" /
                             "synpro_ev_data_pool.csv",
    # if file not available, capacities are set to 60kWh
    "heat_demand_path": data_root / f"{year}" / "2033_evconservative" /
                        "heat_demand.csv",
=======
    "grid_data_path": pathlib.Path(__file__).parent.parent.parent.parent
    / "data"
    / f"{YEAR}"
    / f"{YEAR}_evconservative",
    "weather_data_path": pathlib.Path(__file__).parent.parent.parent.parent
    / "data"
    / f"{YEAR}"
    / "weather_data.csv",
    "ev_capacity_data_path": pathlib.Path(__file__).parent.parent.parent.parent
    / "data"
    / "synpro_ev_data_pool.csv",  # if file not available, capacities are set to 60kWh
    "heat_demand_data_path": pathlib.Path(__file__).parent.parent.parent.parent
    / "data"
    / f"{YEAR}"
    / f"{YEAR}_evconservative"
    / "heat_demand.csv",
>>>>>>> 0f7022c0
    "hp": True,
    "ev": True,
    "bat": True,
}


def main(
        coord_type: str,
        start_time: datetime.datetime,
        days: int = 7,
        sim_name: Optional[str] = None):

    date = start_time.date()

    if sim_name is None:
        sim_name = f"{coord_type}_{date}"

    run_parameters = simulation_setup.RunParameters(
        sim_horizon=days * 24 * 4,
        start_time=start_time,
        max_market_iterations=4,
        coordination_mechanism=coord_type,
        # scenario=SAMPLE_SCENARIO,
        scenario=OPFINGEN,
        sim_tag=f"{coord_type}",
        # inspection=[36],
        use_prev_signals=False,
        plot=True,
        show=False,
        profile_run=True,
        output_file_dir=pathlib.Path("default") / sim_name,
    )

    opt_pars = type_defs.OptParameters(
        rho=100.0,
        mu=5000.0,
        horizon=12,
        alpha=0.05,
        solver_name="gurobi",
        fc_type="perfect",
    )

    grid_pars = type_defs.GridDescription(
        p_lim=150.0,  # Algorithm parameters
    )

    simulator = simulation_setup.SimulationSetup(run_parameters)
    simulator.run_sim(opt_pars, grid_pars)


if __name__ == "__main__":

    coord = "none"  # "none", "plain_grid_fee", "local_self_suff", "central_optimization", "second_order", "admm"
    start = datetime.datetime(2019, 1, 1, 0, 0, 0, tzinfo=zi.ZoneInfo("Europe/Berlin"))
    days = 10

<<<<<<< HEAD
    main(coord, start, days, sim_name="none_2033_hp_test")
=======
    main(coord, start, days, name=f"{coord}_{YEAR}_hp_test")
>>>>>>> 0f7022c0
<|MERGE_RESOLUTION|>--- conflicted
+++ resolved
@@ -8,18 +8,13 @@
 from grecco_sim.simulator import simulation_setup
 from grecco_sim.util import type_defs, logger
 
-<<<<<<< HEAD
 year = 2033
 data_root = pathlib.Path(__file__).parent(4) / "data"
 
-=======
-YEAR = 2028
->>>>>>> 0f7022c0
 OPFINGEN = {
-    "name": f"opfingen_{YEAR}_c",
+    "name": "opfingen_2033_c",
     "n_agents": 4,
     # Create symlink into data directory!
-<<<<<<< HEAD
     "grid_data_path": data_root / f"{year}" / "2033_evconservative",
     "weather_data_path": data_root / f"{year}" / "weather_data.csv",
     "ev_capacity_data_path": data_root / f"{year}" /
@@ -27,24 +22,6 @@
     # if file not available, capacities are set to 60kWh
     "heat_demand_path": data_root / f"{year}" / "2033_evconservative" /
                         "heat_demand.csv",
-=======
-    "grid_data_path": pathlib.Path(__file__).parent.parent.parent.parent
-    / "data"
-    / f"{YEAR}"
-    / f"{YEAR}_evconservative",
-    "weather_data_path": pathlib.Path(__file__).parent.parent.parent.parent
-    / "data"
-    / f"{YEAR}"
-    / "weather_data.csv",
-    "ev_capacity_data_path": pathlib.Path(__file__).parent.parent.parent.parent
-    / "data"
-    / "synpro_ev_data_pool.csv",  # if file not available, capacities are set to 60kWh
-    "heat_demand_data_path": pathlib.Path(__file__).parent.parent.parent.parent
-    / "data"
-    / f"{YEAR}"
-    / f"{YEAR}_evconservative"
-    / "heat_demand.csv",
->>>>>>> 0f7022c0
     "hp": True,
     "ev": True,
     "bat": True,
@@ -64,6 +41,7 @@
 
     run_parameters = simulation_setup.RunParameters(
         sim_horizon=days * 24 * 4,
+        # start_time=datetime.datetime(2024, 1, 1, 0, 0, 0, tzinfo=pytz.utc),
         start_time=start_time,
         max_market_iterations=4,
         coordination_mechanism=coord_type,
@@ -101,8 +79,5 @@
     start = datetime.datetime(2019, 1, 1, 0, 0, 0, tzinfo=zi.ZoneInfo("Europe/Berlin"))
     days = 10
 
-<<<<<<< HEAD
     main(coord, start, days, sim_name="none_2033_hp_test")
-=======
-    main(coord, start, days, name=f"{coord}_{YEAR}_hp_test")
->>>>>>> 0f7022c0
+    main(coord, start, days, name=f"{coord}_{year}_hp_test")